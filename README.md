# Stimulus Autocomplete controller

This is a tiny stimulus controller (1.5kB gzipped) to make a selection from a
list of results fetched from the server. [See it in action](https://stimulus-autocomplete.netlify.app/).

![Demo](https://media.giphy.com/media/5dYbYLVX4fSbbdyN84/giphy.gif)

## Installation

```plain
yarn add stimulus-autocomplete
```

## Usage

Load your stimulus application as usual and the register the autocomplete
controller with it:

```javascript
import { Application } from '@hotwired/stimulus'
import { Autocomplete } from 'stimulus-autocomplete'

const application = Application.start()
application.register('autocomplete', Autocomplete)
```

To use the autocomplete, you need some markup as this:

```html
<div data-controller="autocomplete" data-autocomplete-url-value="/birds/search">
  <input type="text" data-autocomplete-target="input"/>
  <input type="hidden" name="bird_id" data-autocomplete-target="hidden"/>
  <ul class="list-group" data-autocomplete-target="results"></ul>
</div>
```

The component makes a request to the `data-autocomplete-url` to fetch results for
the contents of the input field. The server must answer with an html fragment:

```html
<li class="list-group-item" role="option" data-autocomplete-value="1">Blackbird</li>
<li class="list-group-item" role="option" data-autocomplete-value="2">Bluebird</li>
<li class="list-group-item" role="option" data-autocomplete-value="3">Mockingbird</li>
```

Note: class `list-group` on `<ul>` and `list-group-item` on `<li>` is required to apply the same css as displayed in the gif above.

Items can be included that are not selectable, such as help text or delimiters using `aria-disabled` attribute:

```html
<li role="option" aria-disabled="true">Start typing to search...</li>
```

If the controller has a `hidden` target, that field will be updated with the value
of the selected option. Otherwise, the search text field will be updated.

The height of the result list can be limited with CSS, e.g.:

```html
<ul class="list-group" data-autocomplete-target="results" style="max-height: 10rem; overflow-y: scroll;"></ul>
```

## Events

Events on the main element that registered the controller:

* `autocomplete.change` fires when the users selects a new value from the autocomplete
field. The event `detail` contains the `value` and `textValue` properties of the
selected result.
* `loadstart` fires before the autocomplete fetches the results from the server.
* `load` fires when results have been successfully loaded.
* `error` fires when there's an error fetching the results.
* `loadend` fires when the request for results ends, successfully or not.
* `toggle` fires when the results element is shown or hidden.

Be careful, to handle `autocomplete.change` event, you need to add it to event listener:

```js
export default class extends Controller {
    connect() {
        document.addEventListener("autocomplete.change", this.autocomplete.bind(this))
    }

    autocomplete(event) {
        console.log(event);
    }
}
```

Events on the optional hidden input:

* `input` and `change` dispatched to it when the users selects a new value from the autocomplete. This allows you to bind subsequent behavior directly to the `<input type=hidden>` element.

## Optional parameters

<<<<<<< HEAD
* `min-length` set the minimum number of characters required to make an autocomplete request.
* `submit-on-enter` submit the form after the autocomplete selection via enter keypress.
* `data-autcomplete-selected-class` Stimulus Autocomplete adds a default `.active` class to the currently selected result. You can use another class instead of `.active` with the this attribute.
=======
* `data-autocomplete-min-length` set the minimum number of characters required to make an autocomplete request.
    ```html
    <div class="form-group" data-controller="autocomplete" data-autocomplete-min-length-value="3" data-autocomplete-url-value="/birds/search">
      ...
    </div>
    ```
* `data-autocomplete-submit-on-enter` submit the form after the autocomplete selection via enter keypress.
   ```html
    <div class="form-group" data-controller="autocomplete" data-autocomplete-submit-on-enter-value="true" data-autocomplete-url-value="/birds/search">
      ...
    </div>
   ```
* `skip-hidden-property` skip setting the `hidden` property on the element so that you can manually hide and show the element (by listening to the `toggle` event).
* `data-autocomplete-selected-class` Stimulus Autocomplete adds a default `.active` class to the currently selected result. You can use another class instead of `.active` with the this attribute.
   ```html
    <div data-controller="autocomplete" data-autocomplete-url-value="/results-plain-text.html" data-autocomplete-selected-class="selected-result">
      ...
    </div>
  ```
>>>>>>> 7f7cd452
* `data-autocomplete-label` can be used to define the input label upon selection. That way your option elements can have more elaborate markup, i.e.:

  ```html
  <li class="list-group-item" role="option" data-autocomplete-value="1" data-autocomplete-label="Blackbird">
    <p>Blackbird</p>
    <p class="text-muted"><small>That's also the name of an airplane</small></p>
  </li>
  ```

## Optional HTML configuration

* If the `<input>` target has an `autofocus` attribute then the input will be given focus immediately so the user can start typing. This is useful if the `<input>` is dynamically added/morphed into the DOM (say by a "edit" button) and the user expects to start typing immediately.

## Examples

- [The examples directory](https://github.com/afcapel/stimulus-autocomplete/tree/main/examples) contains some examples of how to use the library.
- [This example Rails app](https://github.com/afcapel/stimulus-autocomplete-rails-example) shows how to use it with  Webpack.
- [Autocomplete with StimulusJS - Drifting Ruby](https://www.driftingruby.com/episodes/autocomplete-with-stimulusjs)
- [Search Autocomplete Stimulus](https://itnext.io/search-autocomplete-stimulus-4e941df54d39?sk=a09dbf0e1ca8cd2f544ba34b78f739f0)


## Credits

Heavily inspired on [github's autocomplete element](https://github.com/github/auto-complete-element).

## Contributing

Bug reports and pull requests are welcome on GitHub at <https://github.com/afcapel/stimulus-autocomplete>.  This project is intended to be a safe, welcoming space for  collaboration, and contributors are expected to adhere to the  Contributor Covenant code of conduct.

## Release a new version

To release a new version follow these steps:

1. Update the version number in `package.json`. Try to follow
semantic versioning guidelines as much as possible.

2. Publish the package to npmjs.com with `yarn run release`

## License

This package is available as open source under the terms of the MIT License.<|MERGE_RESOLUTION|>--- conflicted
+++ resolved
@@ -93,11 +93,6 @@
 
 ## Optional parameters
 
-<<<<<<< HEAD
-* `min-length` set the minimum number of characters required to make an autocomplete request.
-* `submit-on-enter` submit the form after the autocomplete selection via enter keypress.
-* `data-autcomplete-selected-class` Stimulus Autocomplete adds a default `.active` class to the currently selected result. You can use another class instead of `.active` with the this attribute.
-=======
 * `data-autocomplete-min-length` set the minimum number of characters required to make an autocomplete request.
     ```html
     <div class="form-group" data-controller="autocomplete" data-autocomplete-min-length-value="3" data-autocomplete-url-value="/birds/search">
@@ -110,14 +105,12 @@
       ...
     </div>
    ```
-* `skip-hidden-property` skip setting the `hidden` property on the element so that you can manually hide and show the element (by listening to the `toggle` event).
 * `data-autocomplete-selected-class` Stimulus Autocomplete adds a default `.active` class to the currently selected result. You can use another class instead of `.active` with the this attribute.
    ```html
     <div data-controller="autocomplete" data-autocomplete-url-value="/results-plain-text.html" data-autocomplete-selected-class="selected-result">
       ...
     </div>
   ```
->>>>>>> 7f7cd452
 * `data-autocomplete-label` can be used to define the input label upon selection. That way your option elements can have more elaborate markup, i.e.:
 
   ```html
